--- conflicted
+++ resolved
@@ -10,17 +10,11 @@
     RobertaForQuestionAnswering,
     RobertaForSequenceClassification,
     RobertaForTokenClassification,
-<<<<<<< HEAD
-    RobertaForQuestionAnswering
-) 
+    RobertaModel,
+)
 from .xlm_roberta import (
     XLMRobertaModel,
     XLMRobertaForSequenceClassification,
     XLMRobertaForTokenClassification,
     XLMRobertaForQuestionAnswering
 )
-=======
-    RobertaModel,
-)
-from .xlm_roberta import XLMRobertaModel
->>>>>>> 389ac631
